--- conflicted
+++ resolved
@@ -197,8 +197,6 @@
         # Fallback to return code check if LLM analysis fails
         return analysis == "FAILURE"
 
-
-<<<<<<< HEAD
 @auto_catch
 def reload_container(state: AgentState) -> dict:
     """
@@ -241,9 +239,6 @@
         "session": session,
     }
 
-
-=======
->>>>>>> bdba5147
 @auto_catch
 def organize_setup(state: AgentState, max_steps: int, timeout: int = 30) -> dict:
     """
